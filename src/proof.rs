--- conflicted
+++ resolved
@@ -20,23 +20,16 @@
 
 #[derive(Clone, Debug)]
 pub struct Proof {
-<<<<<<< HEAD
     pub version: u16,
-=======
     /// The spent assets are held by these txos
->>>>>>> 7594f1f0
     pub bind_to: Vec<OutPoint>,
     /// All the proofs of inputs txs
     pub input: Vec<Proof>,
     /// RGB outputs. If output entry.vout is None then use the index in this vector
     pub output: Vec<OutputEntry>,
-<<<<<<< HEAD
     pub tx_committing_to_this: Option<Sha256dHash>,
-    pub contract: Option<Box<Contract>>, // Only needed for root proofs
-=======
     /// Issuance contract, only needed for root proofs
     pub contract: Option<Box<Contract>>,
->>>>>>> 7594f1f0
 }
 
 impl Proof {
