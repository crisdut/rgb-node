// RGB node providing smart contracts functionality for Bitcoin & Lightning.
//
// Written in 2022 by
//     Dr. Maxim Orlovsky <orlovsky@lnp-bp.org>
//
// Copyright (C) 2022 by LNP/BP Standards Association, Switzerland.
//
// You should have received a copy of the MIT License along with this software.
// If not, see <https://opensource.org/licenses/MIT>.

use std::collections::{BTreeMap, BTreeSet};
use std::io;
use std::io::Write;

use bitcoin::{OutPoint, Txid};
use commit_verify::{lnpbp4, CommitConceal, TaggedHash};
use psbt::Psbt;
use rgb::psbt::RgbExt;
use rgb::schema::{OwnedRightType, TransitionType};
use rgb::seal::Revealed;
use rgb::{
    bundle, validation, Anchor, Assignment, BundleId, Consignment, ConsignmentType, ContractId,
    ContractState, ContractStateMap, Disclosure, Genesis, InmemConsignment, Node, NodeId,
    OwnedRights, PedersenStrategy, Schema, SchemaId, SealEndpoint, StateTransfer, Transition,
    TransitionBundle, TypedAssignments, Validator, Validity,
};
use rgb_rpc::{OutpointFilter, Reveal, TransferFinalize};
use storm::chunk::ChunkIdExt;
use storm::{ChunkId, Container, ContainerId};
use strict_encoding::StrictDecode;

use super::Runtime;
use crate::amplify::Wrapper;
use crate::db::{self, StoreRpcExt};
use crate::DaemonError;

#[derive(Copy, Clone, PartialEq, Eq, PartialOrd, Ord, Hash, Debug, Display, Error, From)]
#[display(doc_comments)]
pub enum StashError {
    /// state for contract {0} is not known or absent in the database.
    StateAbsent(ContractId),

    /// contract is unknown. Probably you haven't imported the contract yet.
    GenesisAbsent,

    /// schema {0} is unknown.
    ///
    /// It may happen due to RGB Node bug, or indicate internal stash inconsistency and compromised
    /// stash data storage.
    SchemaAbsent(SchemaId),

    /// transition {0} is absent.
    ///
    /// It may happen due to RGB Node bug, or indicate internal stash inconsistency and compromised
    /// stash data storage.
    TransitionAbsent(NodeId),

    /// witness Txid is not known for transition {0}
    ///
    /// It may happen due to RGB Node bug, or indicate internal stash inconsistency and compromised
    /// stash data storage.
    TransitionTxidAbsent(NodeId),

    /// node {0} is not related to any contract - or at least not present in node-to-contract
    /// index.
    ///
    /// It may happen due to RGB Node bug, or indicate internal stash inconsistency and compromised
    /// stash data storage.
    NodeContractAbsent(NodeId),

    /// anchor for txid {0} is absent
    ///
    /// It may happen due to RGB Node bug, or indicate internal stash inconsistency and compromised
    /// stash data storage.
    AnchorAbsent(Txid),

    /// bundle data for txid {0} is absent
    ///
    /// It may happen due to RGB Node bug, or indicate internal stash inconsistency and compromised
    /// stash data storage.
    BundleAbsent(Txid),

    /// the anchor is not related to the contract
    ///
    /// It may happen due to RGB Node bug, or indicate internal stash inconsistency and compromised
    /// stash data storage.
    #[from(lnpbp4::LeafNotKnown)]
    UnrelatedAnchor,

    /// bundle reveal error
    ///
    /// It may happen due to RGB Node bug, or indicate internal stash inconsistency and compromised
    /// stash data storage.
    #[from]
    #[display(inner)]
    BundleReveal(bundle::RevealError),

    /// the resulting bundle size exceeds consensus restrictions
    ///
    /// It may happen due to RGB Node bug, or indicate internal stash inconsistency and compromised
    /// stash data storage.
    Outsizedbundle,
}

#[derive(Clone, PartialEq, Eq, Hash, Debug, Display, Error, From)]
#[display(doc_comments)]
pub enum FinalizeError {
    /// the provided PSBT does not contain transition bundle for the contract.
    ContractBundleMissed,

    /// the provided PSBT has invalid proprietary key structure. Details: {0}
    #[from]
    Psbt(rgb::psbt::KeyError),

    #[display(inner)]
    #[from]
    Anchor(bp::dbc::anchor::Error),

    #[display(inner)]
    Conceal,
}

impl Runtime {
    /// Processes incoming transfer downloaded as a container locally
    pub(super) fn process_container(
        &mut self,
        container_id: ContainerId,
    ) -> Result<validation::Status, DaemonError> {
        // Assemble consignment
        // TODO: Make this procedure part of Storm Core (assembling data from a container)
        let container_chunk = self
            .store
            .retrieve_chunk(storm_rpc::DB_TABLE_CONTAINERS, container_id)?
            .ok_or(DaemonError::NoContainer(container_id))?;
        let container = Container::strict_deserialize(container_chunk)?;
        let data = Vec::with_capacity(container.header.size as usize);
        let mut writer = io::Cursor::new(data);
        for chunk_id in container.chunks {
            let chunk = self
                .store
                .retrieve_chunk(storm_rpc::DB_TABLE_CHUNKS, chunk_id)?
                .expect(&format!("Chunk {} is absent", chunk_id));
            writer.write_all(chunk.as_slice()).expect("memory writers do not error");
        }

        let consignment = StateTransfer::strict_deserialize(writer.into_inner())?;
        self.process_consignment(consignment, true, None)
    }

    pub(super) fn process_consignment<C: ConsignmentType>(
        &mut self,
        consignment: InmemConsignment<C>,
        force: bool,
        reveal: Option<Reveal>,
    ) -> Result<validation::Status, DaemonError> {
        let contract_id = consignment.contract_id();
        let id = consignment.id();

        info!("Registering consignment {} for contract {}", id, contract_id);

        let mut state =
            self.store.retrieve_sten(db::CONTRACTS, contract_id)?.unwrap_or_else(|| {
                debug!("Contract {} was previously unknown", contract_id);
                ContractState::with(
                    consignment.schema_id(),
                    consignment.root_schema_id(),
                    contract_id,
                    consignment.genesis(),
                )
            });
        trace!("Starting with contract state {:?}", state);

        debug!("Validating consignment {} for contract {}", id, contract_id);
        let status = Validator::validate(&consignment, &self.electrum);
        info!("Consignment validation result is {}", status.validity());

        match status.validity() {
            Validity::Valid => {
                info!("Consignment is fully valid");
            }
            Validity::ValidExceptEndpoints if force => {
                warn!("Forcing import of consignment with non-mined transactions");
            }
            Validity::UnresolvedTransactions | Validity::ValidExceptEndpoints => {
                error!("Some of consignment-related transactions were not found: {:?}", status);
                return Ok(status);
            }
            Validity::Invalid => {
                error!("Invalid consignment: {:?}", status);
                return Ok(status);
            }
        }

        info!("Storing consignment {} into database", id);
        trace!("Schema: {:?}", consignment.schema());
        self.store.store_sten(db::SCHEMATA, consignment.schema_id(), consignment.schema())?;
        if let Some(root_schema) = consignment.root_schema() {
            trace!("Root schema: {:?}", root_schema);
            self.store.store_sten(db::SCHEMATA, root_schema.schema_id(), root_schema)?;
        }

        match reveal {
            Some(Reveal {
                blinding_factor,
                outpoint,
                close_method,
            }) => {
                let reveal_outpoint = Revealed {
                    method: close_method,
                    blinding: blinding_factor,
                    txid: Some(outpoint.txid),
                    vout: outpoint.vout as u32,
                };

                let concealed_seals = consignment
                    .endpoints()
                    .filter(|&&(_, seal)| {
                        reveal_outpoint.to_concealed_seal() == seal.commit_conceal()
                    }).clone();

                if concealed_seals.count() == 0 {
                    eprintln!(
                        "The provided outpoint and blinding factors does not match \
                        with outpoint from the consignment"
                    );
                    Err(DaemonError::Finalize(FinalizeError::Conceal))?
                }
            }
            _ => none!(),
        };

        let genesis = consignment.genesis();
        debug!("Indexing genesis");
        trace!("Genesis: {:?}", genesis);
        self.store.store_merge(db::GENESIS, contract_id, genesis.clone())?;
        for seal in genesis.revealed_seals().unwrap_or_default() {
            debug!("Adding outpoint for seal {}", seal);
            let index_id = ChunkId::with_fixed_fragments(
                seal.txid.expect("genesis with vout-based seal which passed schema validation"),
                seal.vout,
            );
            self.store.insert_into_set(db::OUTPOINTS, index_id, contract_id)?;
        }
        debug!("Storing contract self-reference");
        self.store.store_sten(db::NODE_CONTRACTS, contract_id, &contract_id)?;

        for (anchor, bundle) in consignment.anchored_bundles() {
            let bundle_id = bundle.bundle_id();
            let witness_txid = anchor.txid;
            debug!("Processing anchored bundle {} for txid {}", bundle_id, witness_txid);
            trace!("Anchor: {:?}", anchor);
            trace!("Bundle: {:?}", bundle);
            let anchor =
                anchor.to_merkle_block(contract_id, bundle_id.into()).expect("broken anchor data");
            debug!("Restored anchor id is {}", anchor.anchor_id());
            trace!("Restored anchor: {:?}", anchor);
            self.store.store_merge(db::ANCHORS, anchor.txid, anchor)?;
<<<<<<< HEAD
            let concealed: BTreeMap<NodeId, BTreeSet<u16>> =
                bundle.concealed_iter().map(|(id, set)| (*id, set.clone())).collect();
            let mut revealed: BTreeMap<Transition, BTreeSet<u16>> = bmap!();
=======
            let mut data =
                bundle.concealed_iter().map(|(id, set)| (*id, set.clone())).collect::<Vec<_>>();

>>>>>>> 8ba70779
            for (transition, inputs) in bundle.revealed_iter() {
                let node_id = transition.node_id();
                let transition_type = transition.transition_type();
                debug!("Processing state transition {}", node_id);

                // TODO: refactoring this and move to rgb-core
                let new_transition = match reveal {
                    Some(Reveal {
                        blinding_factor,
                        outpoint,
                        close_method
                    }) => {
                        let reveal_outpoint = Revealed {
                            method: close_method,
                            blinding: blinding_factor,
                            txid: Some(outpoint.txid),
                            vout: outpoint.vout as u32,
                        };

                        let mut owned_rights: BTreeMap<OwnedRightType, TypedAssignments> = bmap! {};
                        for (owned_type, assignments) in transition.owned_rights().iter() {
                            let outpoints = assignments.to_value_assignments();

                            let mut revealed_assignment: Vec<Assignment<PedersenStrategy>> =
                                empty!();

                            for out in outpoints {
                                if out.commit_conceal().to_confidential_seal()
                                    != reveal_outpoint.to_concealed_seal()
                                {
                                    revealed_assignment.push(out);
                                } else {
                                    let accept = match out.as_revealed_state() {
                                        Some(seal) => Assignment::Revealed {
                                            seal: reveal_outpoint,
                                            state: *seal,
                                        },
                                        _ => out,
                                    };
                                    revealed_assignment.push(accept);
                                }
                            }

                            owned_rights
                                .insert(*owned_type, TypedAssignments::Value(revealed_assignment));
                        }

                        let tmp: Transition = Transition::with(
                            transition.transition_type(),
                            transition.metadata().clone(),
                            transition.parent_public_rights().clone(),
                            OwnedRights::from(owned_rights),
                            transition.public_rights().clone(),
                            transition.parent_owned_rights().clone(),
                        );

                        tmp
                    }
                    _ => transition.to_owned()
                };

                trace!("State transition: {:?}", new_transition);
                state.add_transition(witness_txid, &new_transition);                
                trace!("Contract state now is {:?}", state);

                trace!("Storing state transition data");
<<<<<<< HEAD
                revealed.insert(transition.clone(), inputs.clone());
                self.store.store_merge(db::TRANSITIONS, node_id, transition.clone())?;
=======
                data.push((node_id, inputs.clone()));
                self.store.store_merge(db::TRANSITIONS, node_id, new_transition.clone())?;
>>>>>>> 8ba70779
                self.store.store_sten(db::TRANSITION_WITNESS, node_id, &witness_txid)?;

                trace!("Indexing transition");
                let index_id = ChunkId::with_fixed_fragments(contract_id, transition_type);
                self.store.insert_into_set(
                    db::CONTRACT_TRANSITIONS,
                    index_id,
                    node_id.into_array(),
                )?;

                self.store.store_sten(db::NODE_CONTRACTS, node_id, &contract_id)?;

                for seal in transition.filter_revealed_seals() {
                    let index_id = ChunkId::with_fixed_fragments(
                        seal.txid.expect("seal should contain revealed txid"),
                        seal.vout,
                    );
                    self.store.insert_into_set(db::OUTPOINTS, index_id, node_id.into_array())?;
                }
            }
            let data = TransitionBundle::with(revealed, concealed)
                .expect("enough data should be available to create bundle");
            self.store.store_sten(db::BUNDLES, witness_txid, &data)?;
        }
        for extension in consignment.state_extensions() {
            let node_id = extension.node_id();
            debug!("Processing state extension {}", node_id);
            trace!("State transition: {:?}", extension);

            state.add_extension(&extension);
            trace!("Contract state now is {:?}", state);

            self.store.store_sten(db::NODE_CONTRACTS, node_id, &contract_id)?;

            self.store.store_merge(db::EXTENSIONS, node_id, extension.clone())?;
            // We do not store seal outpoint here - or will have to store it into a separate
            // database Extension rights are always closed seals, since the extension
            // can get into the history only through closing by a state transition
        }

        debug!("Storing contract state for {}", contract_id);
        trace!("Final contract state is {:?}", state);
        self.store.store_sten(db::CONTRACTS, contract_id, &state)?;

        info!("Consignment processing complete for {}", id);
        Ok(status)
    }

    pub(super) fn compose_consignment<T: ConsignmentType>(
        &mut self,
        contract_id: ContractId,
        always_include: BTreeSet<TransitionType>,
        outpoint_filter: OutpointFilter,
        _phantom: T,
    ) -> Result<InmemConsignment<T>, DaemonError> {
        let genesis: Genesis =
            self.store.retrieve_sten(db::GENESIS, contract_id)?.ok_or(StashError::GenesisAbsent)?;
        let schema_id = genesis.schema_id();
        let schema: Schema = self
            .store
            .retrieve_sten(db::SCHEMATA, schema_id)?
            .ok_or(StashError::SchemaAbsent(schema_id))?;
        let root_schema_id = schema.root_id;
        let root_schema = if root_schema_id != zero!() {
            Some(
                self.store
                    .retrieve_sten(db::SCHEMATA, root_schema_id)?
                    .ok_or(StashError::SchemaAbsent(root_schema_id))?,
            )
        } else {
            None
        };

        let mut collector = Collector::new(contract_id);
        let outpoints_all = OutpointFilter::All;
        for transition_type in schema.transitions.keys() {
            let chunk_id = ChunkId::with_fixed_fragments(contract_id, *transition_type);
            let node_ids: BTreeSet<NodeId> =
                self.store.retrieve_sten(db::CONTRACT_TRANSITIONS, chunk_id)?.unwrap_or_default();
            let filter = if always_include.contains(transition_type) {
                &outpoints_all
            } else {
                &outpoint_filter
            };
            collector.process(&mut self.store, node_ids, filter)?;
        }

        collector = collector.iterate(&mut self.store)?;

        collector.into_consignment(schema, root_schema, genesis)
    }

    pub(super) fn outpoint_state(
        &mut self,
        outpoints: BTreeSet<OutPoint>,
    ) -> Result<ContractStateMap, DaemonError> {
        let mut res: ContractStateMap = bmap! {};

        let indexes = if outpoints.is_empty() {
            self.store.ids(db::OUTPOINTS)?
        } else {
            outpoints
                .iter()
                .map(|outpoint| ChunkId::with_fixed_fragments(outpoint.txid, outpoint.vout))
                .collect()
        };

        for index in &indexes {
            let set: BTreeSet<NodeId> =
                self.store.retrieve_sten(db::OUTPOINTS, *index)?.unwrap_or_default();
            for node_id in set {
                let contract_id: ContractId = self
                    .store
                    .retrieve_sten(db::NODE_CONTRACTS, node_id)?
                    .ok_or(StashError::NodeContractAbsent(node_id))?;

                let state: ContractState = self
                    .store
                    .retrieve_sten(db::CONTRACTS, contract_id)?
                    .ok_or(StashError::StateAbsent(contract_id))?;

                let map = if outpoints.is_empty() {
                    state.all_outpoint_state()
                } else {
                    state.filter_outpoint_state(&outpoints)
                };

                res.insert(contract_id, map);
            }
        }

        Ok(res)
    }

    pub(super) fn finalize_transfer(
        &mut self,
        mut consignment: StateTransfer,
        endseals: Vec<SealEndpoint>,
        mut psbt: Psbt,
    ) -> Result<TransferFinalize, DaemonError> {
        let contract_id = consignment.contract_id();
        info!("Finalizing transfer for {}", contract_id);

        // 1. Pack LNPBP-4 and anchor information.
        let mut bundles = psbt.rgb_bundles()?;
        debug!("Found {} bundles", bundles.len());
        trace!("Bundles: {:?}", bundles);

        let anchor = Anchor::commit(&mut psbt)?;
        trace!("Anchor: {:?}", anchor);

        // 2. Extract contract-related state transition from PSBT and put it
        //    into consignment.
        let bundle = bundles.remove(&contract_id).ok_or(FinalizeError::ContractBundleMissed)?;
        let bundle_id = bundle.bundle_id();
        consignment.push_anchored_bundle(anchor.to_merkle_proof(contract_id)?, bundle)?;

        // 3. Add seal endpoints.
        for endseal in endseals {
            consignment.push_seal_endpoint(bundle_id, endseal);
        }

        // 4. Conceal all the state not related to the transfer.
        // TODO: Conceal all the amounts except the last transition
        // TODO: Conceal all seals outside of the paths from the endpoint to genesis

        // 5. Construct and store disclosure for the blank transfers.
        let txid = anchor.txid;
        let disclosure = Disclosure::with(anchor, bundles, None);
        self.store.store_sten(db::DISCLOSURES, txid, &disclosure)?;

        Ok(TransferFinalize { consignment, psbt })
    }
}

struct Collector {
    pub contract_id: ContractId,
    pub anchored_bundles: BTreeMap<Txid, (Anchor<lnpbp4::MerkleProof>, TransitionBundle)>,
    pub endpoints: Vec<(BundleId, SealEndpoint)>,
    pub endpoint_inputs: Vec<NodeId>,
}

impl Collector {
    pub fn new(contract_id: ContractId) -> Self {
        Collector {
            contract_id,
            anchored_bundles: empty![],
            endpoints: vec![],
            endpoint_inputs: vec![],
        }
    }

    // TODO: Support state extensions
    pub fn process(
        &mut self,
        store: &mut store_rpc::Client,
        node_ids: impl IntoIterator<Item = NodeId>,
        outpoint_filter: &OutpointFilter,
    ) -> Result<(), DaemonError> {
        let contract_id = self.contract_id;

        for transition_id in node_ids {
            if transition_id.as_inner() == contract_id.as_inner() {
                continue;
            }
            let transition: Transition = store
                .retrieve_sten(db::TRANSITIONS, transition_id)?
                .ok_or(StashError::TransitionAbsent(transition_id))?;

            let witness_txid: Txid = store
                .retrieve_sten(db::TRANSITION_WITNESS, transition_id)?
                .ok_or(StashError::TransitionTxidAbsent(transition_id))?;

            let bundle = if let Some((_, bundle)) = self.anchored_bundles.get_mut(&witness_txid) {
                bundle
            } else {
                let anchor: Anchor<lnpbp4::MerkleBlock> = store
                    .retrieve_sten(db::ANCHORS, witness_txid)?
                    .ok_or(StashError::AnchorAbsent(witness_txid))?;
                let bundle: TransitionBundle = store
                    .retrieve_sten(db::BUNDLES, witness_txid)?
                    .ok_or(StashError::BundleAbsent(witness_txid))?;
                let anchor = anchor.to_merkle_proof(contract_id)?;
                self.anchored_bundles.insert(witness_txid, (anchor, bundle));
                &mut self.anchored_bundles.get_mut(&witness_txid).expect("stdlib is broken").1
            };

            let bundle_id = bundle.bundle_id();
            for (_, assignments) in transition.owned_rights().iter() {
                for seal in assignments.filter_revealed_seals() {
                    let txid = seal.txid.unwrap_or(witness_txid);
                    let outpoint = OutPoint::new(txid, seal.vout);
                    let seal_endpoint = SealEndpoint::from(seal);
                    if outpoint_filter.includes(outpoint) {
                        self.endpoints.push((bundle_id, seal_endpoint));
                        self.endpoint_inputs
                            .extend(transition.parent_outputs().into_iter().map(|out| out.node_id));
                    }
                }
            }

            bundle.reveal_transition(transition)?;
        }

        Ok(())
    }

    pub fn iterate(mut self, store: &mut store_rpc::Client) -> Result<Self, DaemonError> {
        // Collect all transitions between endpoints and genesis independently from their type
        loop {
            let node_ids = self.endpoint_inputs;
            self.endpoint_inputs = vec![];
            self.process(store, node_ids, &OutpointFilter::All)?;
            if self.endpoint_inputs.is_empty() {
                break;
            }
        }
        Ok(self)
    }

    pub fn into_consignment<T: ConsignmentType>(
        self,
        schema: Schema,
        root_schema: Option<Schema>,
        genesis: Genesis,
    ) -> Result<InmemConsignment<T>, DaemonError> {
        let anchored_bundles = self
            .anchored_bundles
            .into_values()
            .collect::<Vec<_>>()
            .try_into()
            .map_err(|_| StashError::Outsizedbundle)?;

        Ok(InmemConsignment::<T>::with(
            schema,
            root_schema,
            genesis,
            self.endpoints,
            anchored_bundles,
            empty!(),
        ))
    }
}<|MERGE_RESOLUTION|>--- conflicted
+++ resolved
@@ -255,15 +255,9 @@
             debug!("Restored anchor id is {}", anchor.anchor_id());
             trace!("Restored anchor: {:?}", anchor);
             self.store.store_merge(db::ANCHORS, anchor.txid, anchor)?;
-<<<<<<< HEAD
             let concealed: BTreeMap<NodeId, BTreeSet<u16>> =
                 bundle.concealed_iter().map(|(id, set)| (*id, set.clone())).collect();
             let mut revealed: BTreeMap<Transition, BTreeSet<u16>> = bmap!();
-=======
-            let mut data =
-                bundle.concealed_iter().map(|(id, set)| (*id, set.clone())).collect::<Vec<_>>();
-
->>>>>>> 8ba70779
             for (transition, inputs) in bundle.revealed_iter() {
                 let node_id = transition.node_id();
                 let transition_type = transition.transition_type();
@@ -330,13 +324,8 @@
                 trace!("Contract state now is {:?}", state);
 
                 trace!("Storing state transition data");
-<<<<<<< HEAD
-                revealed.insert(transition.clone(), inputs.clone());
-                self.store.store_merge(db::TRANSITIONS, node_id, transition.clone())?;
-=======
-                data.push((node_id, inputs.clone()));
+                revealed.insert(new_transition.clone(), inputs.clone());
                 self.store.store_merge(db::TRANSITIONS, node_id, new_transition.clone())?;
->>>>>>> 8ba70779
                 self.store.store_sten(db::TRANSITION_WITNESS, node_id, &witness_txid)?;
 
                 trace!("Indexing transition");
@@ -349,7 +338,7 @@
 
                 self.store.store_sten(db::NODE_CONTRACTS, node_id, &contract_id)?;
 
-                for seal in transition.filter_revealed_seals() {
+                for seal in new_transition.filter_revealed_seals() {
                     let index_id = ChunkId::with_fixed_fragments(
                         seal.txid.expect("seal should contain revealed txid"),
                         seal.vout,
