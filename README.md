# RGB Node

![Build](https://github.com/LNP-BP/rgb-node/workflows/Build/badge.svg)
![Lints](https://github.com/LNP-BP/rgb-node/workflows/Lints/badge.svg)

[![crates.io](https://meritbadge.herokuapp.com/rgb_node)](https://crates.io/crates/rgb_node)
[![unsafe forbidden](https://img.shields.io/badge/unsafe-forbidden-success.svg)](https://github.com/rust-secure-code/safety-dance/)
[![MIT licensed](https://img.shields.io/badge/license-MIT-blue.svg)](./LICENSE)

This is source for daemon executables and library that can run RGB backend. For
wallet and exchange integration please check an interface to it and demo
projects from [RGB SDK](https://github.com/LNP-BP/RGB-SDK).

This repository contains RGB node source code and SDK for wallet & server-side
development.

The node may run as a set of daemons (even in different docker containers);
a multi-threaded single process or as a set of managed threads within a
wallet app.

For an easy test setup that allows to experience the node's capabilities, you
can check out the [demo](https://github.com/LNP-BP/rgb-node/tree/v0.2.0/doc/demo-0.1/).

## Design

The node (as other nodes maitained by LNP/BP Standards Association and Pandora
Core company subsidiaries) consists of multiple microservices, communicating
with each other via LNP ZMQ RPC interface.

[Node architecture](https://github.com/LNP-BP/rgb-node/tree/v0.2.0/doc/node_arch.jpeg)

The set of microservices representing node can run as either:
1) single daemon process on desktop or a server;
2) cloud of docker-based daemons, one per microservice, with instance
   scalability and in geo-distributed environment;
3) inside a single mobile app as threads;
4) and even different nodes can be combined in their services between themselves
   into a single executables/mobile apps;
5) all P2P communications are end-to-end encrypted and work over Tor.

Other nodes, designed an maintained by LNP/BP Standards Association with the
same architecture include:
* [LNP Node](https://github.com/LNP-BP/lnp-node) for running Lightning Network
  Protocol (LNP) and Generalized Lightning Channels (GLC).
* [BP Node](https://github.com/LNP-BP/bp-node) for indexing bitcoin blockchain
  (you may think of it as a more efficient Electrum server alternative)
* Bifrost – node for storing/passing client-side-validated data with watchtower
  functionality and used for Storm/RGB/DEX infrastructure

Other third parties provide their own nodes designed with the same architecture,
for instance:
* [Keyring](https://github.com/pandoracore/keyring) for managing private key
  accounts, storage and signatures with support for miniscript and PSBTs

## Project organization & architecture

* [`src/api/`](https://github.com/LNP-BP/rgb-node/tree/v0.2.0/src/api/) – 
  LNP messages for all daemons used for message bus
* [`src/bin/`](https://github.com/LNP-BP/rgb-node/tree/v0.2.0/src/bin/) – 
  binaries for daemons & CLI launching main process
* [`src/cli/`](https://github.com/LNP-BP/rgb-node/tree/v0.2.0/src/cli/) – 
  CLAP-based command line API talking to message bus
* [`src/i8n/`](https://github.com/LNP-BP/rgb-node/tree/v0.2.0/src/i8n/) – 
  functions exposed to FFI talking to message bus
* `src/<name>/` – service/daemon-specific code:
  - [`src/stash/`](https://github.com/LNP-BP/rgb-node/tree/v0.2.0/src/stash) – 
    daemon managing RGB stash data and its storage;
    you may  configure it (with either config file, environment vars or
    command-line arguments) to use different forms of storage drivers;
  - [`src/contracts`](https://github.com/LNP-BP/rgb-node/tree/v0.2.0/src/contracts) – 
    daemons supporting high-level APIs for
    working with different forms of RGB Schema: RGB-20 (fungible assets),
    RGB-21 (collectionables/NFTs) etc;
  - [`src/rgbd`](https://github.com/LNP-BP/rgb-node/tree/v0.2.0/src/rgbd) – 
    daemon orchestrating bootstrapping of stash and
    contracts daemons

Each daemon (more correctly "microservice", as it can run as a thread, not
necessary a process) or other binary (like CLI tool) follows the same
organization concept for module/file names:
* `error.rs` – daemon-specific error types;
* `config.rs` – CLAP arguments & daemon configuration data;
* `runtime.rs` – singleton managing main daemon thread and keeping all ZMQ/P2P
  connections and sockets; receiving and processing messages through them;
* `processor.rs` – business logic functions & internal state management which
  does not depend on external communications/RPC;
* `index/`, `storage/`, `cache/` – storage interfaces and engines;
* `db/` – SQL-specific schema and code, if needed.

## Install

Minimum supported rust compiler version (MSRV): 1.45

### Local

To compile the node, please install [cargo](https://doc.rust-lang.org/cargo/),
then run the following commands:

#### Linux

    sudo apt update
    sudo apt install -y build-essential cmake libpq-dev libsqlite3-dev libssl-dev libzmq3-dev pkg-config

#### MacOS

    brew install cmake libpq sqlite pkg-config openssl zmq

#### Both

    git clone https://github.com/LNP-BP/rgb-node.git
    cd rgb-node
<<<<<<< HEAD
    cargo install --all-features --bins --path .
=======
    cargo build --release --bins --features all
>>>>>>> 3f3c520c

Now, to run the node you can execute

    rgbd --data-dir ~/.rgb --bin-dir ~/.cargo/bin -vvvv --contract fungible

### In docker

In order to build and run a docker image of the node, run:
```bash
docker build -t rgb-node .
docker run --rm --name rgb_node rgb-node
```

## Using

First, you need to start daemons:
`rgbd -vvvv -d <data_dir> -b <bin_dir> --contract fungible`
where `bin_dir` is a directory with all daemons binaries (usually
<<<<<<< HEAD
`~/.cargo/bin` from repo source after `cargo install --all-features --bins --path .`
=======
`target/release` from repo source after `cargo build --release --bins --features all`
>>>>>>> 3f3c520c
command).

Issuing token:
`rgb-cli -d <data_dir> -vvvv fungible issue TCKN "SomeToken" <supply>@<txid>:<vout>`

Next, list your tokens
`rgb-cli -d <data_dir> -vvvv fungible list`

Do an invoice
`rgb-cli -d <data_dir> -vvvv fungible invoice <contract_id> <amount> <txid>:<vout>`,
where `<contract_id>` is id of your token returned by the last call, and
`<txid>:<vout>` must be a transaction output you are controlling.

Save the value of the binding factor you will receive: it will be required in
the future to accept the transfer. Do not share it!
Send the invoice string to the payee.

Doing transfer: this requires preparation of PSBT; here we use ones from our
sample directory
`rgb-cli -d <data_dir> -vvvv fungible transfer "<invoice>" test/source_tx.psbt <consignment_file> test/dest_tx.psbt -i <input_utxo> [-a <amount>@<change_utxo>]`
NB: input amount must be equal to the sum of invoice amount and change amounts.

This will produce consignment. Send it to the receiving party.

The receiving party must do the following:
`rgb-cli -d <data_dir> -vvvv fungible accept <consignment_file> <utxo>:<vout> <blinding>`,
where `utxo` and the `blinding` must be values used in invoice generation

## Developer guidelines

In order to update the project dependencies, run `cargo update`.
If any dependency updates, the `Cargo.lock` file will be updated, keeping
track of the exact package version.

After an update, run tests (`cargo test`) and manually test the software
in order to stimulate function calls from updated libraries.

Please check [software using RGB Node](#software-using-rgb-node) for integration
examples.

If any problem arises, open an issue.


## Software using RGB Node

* [Bitcoin Pro](https://github.com/pandoracore/bitcoin-pro): tool for
  RGB asset issue & management for asset by the issuers
* [MyCitadel](https://github.com/mycitadel) Bitcoin, LN & RGB
  enabled wallet service with support for other LNP/BP protocols<|MERGE_RESOLUTION|>--- conflicted
+++ resolved
@@ -54,24 +54,24 @@
 
 ## Project organization & architecture
 
-* [`src/api/`](https://github.com/LNP-BP/rgb-node/tree/v0.2.0/src/api/) – 
+* [`src/api/`](https://github.com/LNP-BP/rgb-node/tree/v0.2.0/src/api/) –
   LNP messages for all daemons used for message bus
-* [`src/bin/`](https://github.com/LNP-BP/rgb-node/tree/v0.2.0/src/bin/) – 
+* [`src/bin/`](https://github.com/LNP-BP/rgb-node/tree/v0.2.0/src/bin/) –
   binaries for daemons & CLI launching main process
-* [`src/cli/`](https://github.com/LNP-BP/rgb-node/tree/v0.2.0/src/cli/) – 
+* [`src/cli/`](https://github.com/LNP-BP/rgb-node/tree/v0.2.0/src/cli/) –
   CLAP-based command line API talking to message bus
-* [`src/i8n/`](https://github.com/LNP-BP/rgb-node/tree/v0.2.0/src/i8n/) – 
+* [`src/i8n/`](https://github.com/LNP-BP/rgb-node/tree/v0.2.0/src/i8n/) –
   functions exposed to FFI talking to message bus
 * `src/<name>/` – service/daemon-specific code:
-  - [`src/stash/`](https://github.com/LNP-BP/rgb-node/tree/v0.2.0/src/stash) – 
+  - [`src/stash/`](https://github.com/LNP-BP/rgb-node/tree/v0.2.0/src/stash) –
     daemon managing RGB stash data and its storage;
     you may  configure it (with either config file, environment vars or
     command-line arguments) to use different forms of storage drivers;
-  - [`src/contracts`](https://github.com/LNP-BP/rgb-node/tree/v0.2.0/src/contracts) – 
+  - [`src/contracts`](https://github.com/LNP-BP/rgb-node/tree/v0.2.0/src/contracts) –
     daemons supporting high-level APIs for
     working with different forms of RGB Schema: RGB-20 (fungible assets),
     RGB-21 (collectionables/NFTs) etc;
-  - [`src/rgbd`](https://github.com/LNP-BP/rgb-node/tree/v0.2.0/src/rgbd) – 
+  - [`src/rgbd`](https://github.com/LNP-BP/rgb-node/tree/v0.2.0/src/rgbd) –
     daemon orchestrating bootstrapping of stash and
     contracts daemons
 
@@ -109,11 +109,7 @@
 
     git clone https://github.com/LNP-BP/rgb-node.git
     cd rgb-node
-<<<<<<< HEAD
     cargo install --all-features --bins --path .
-=======
-    cargo build --release --bins --features all
->>>>>>> 3f3c520c
 
 Now, to run the node you can execute
 
@@ -132,11 +128,7 @@
 First, you need to start daemons:
 `rgbd -vvvv -d <data_dir> -b <bin_dir> --contract fungible`
 where `bin_dir` is a directory with all daemons binaries (usually
-<<<<<<< HEAD
 `~/.cargo/bin` from repo source after `cargo install --all-features --bins --path .`
-=======
-`target/release` from repo source after `cargo build --release --bins --features all`
->>>>>>> 3f3c520c
 command).
 
 Issuing token:
